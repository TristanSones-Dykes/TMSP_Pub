--- conflicted
+++ resolved
@@ -166,13 +166,8 @@
                      "Unverified")
 colour_explabel <- c("Sec63-dependent" = "blue",
                      "SRP-dependent" = "red",
-<<<<<<< HEAD
                      "Unverified" = "plum4")
 size_explabel <- c("Sec63-dependent" = 1.5, 
-=======
-                     "Unverified" = "purple")
-size_explabel <- c("Sec63-dependent" = 1.5,
->>>>>>> 6c3a3542
                    "SRP-dependent" = 1.5,
                    "Unverified" = 0.5)
 
@@ -191,17 +186,12 @@
                  size   = `Experimental label`)) +
   geom_vline(xintercept = 13.5, linetype = "dashed") +
   geom_line(data = compound_hydropathy_40linedf,
-<<<<<<< HEAD
             #linetype = "dotted"
             colour = "grey50") +
   annotate(label = "compound\nhydropathy\n= 40", geom="text",
            x = 34, y = 1.15, hjust = 1, vjust = 1,
            colour = "grey50") +
-  # ggtitle("Phobius detected SP/TM regions") + 
-=======
-            linetype = "dotted") +
   # ggtitle("Phobius detected SP/TM regions") +
->>>>>>> 6c3a3542
   scale_x_helix_length +
   scale_y_KD_hydropathy +
   scale_colour_manual(breaks = breaks_explabel, values = colour_explabel) +
@@ -335,20 +325,15 @@
 ggsave(filename = here("results", "figures", "ScHydropathy_scatter_marginals_Rose.pdf"), 
        plot = ScRose_scatter_marginals_plot, 
        width = 6.5, height = 5.5, dpi = 300)
-<<<<<<< HEAD
 
 
 # Figure 2 -  compare amino acid frequencies by type
-
-
-
-# Figure 4 - histograms of window lengths for each species
-=======
+# TO MERGE FROM BRANCH
 
 
 # Figure 4 - histograms of window lengths for each species
 # --- along with GO term labels for each species --- #
->>>>>>> 6c3a3542
+
 
 read_phobius <- function(protein_AA_path) {
     # extract file name from path, replace .fasta with _out
@@ -443,27 +428,16 @@
   ggplot(phobius_df, aes(x = window_length, fill = phobius_type)) +
   geom_histogram(binwidth = 1, center = 0) +
   geom_vline(xintercept = 13.5, linetype = "dashed") +
-<<<<<<< HEAD
   geom_label(data = GO_summary_df, 
              aes(x = 28, y = height %/% 1.4, label = GO_term), 
-=======
-  geom_label(data = GO_summary_df,
-             aes(x = 28, y = height %/% 1.5, label = GO_term),
->>>>>>> 6c3a3542
              size = 2, inherit.aes = FALSE, show.legend = FALSE) +
   facet_wrap(~species, scales = "free_y", ncol = 1,
              strip.position = "left") +
   scale_y_continuous("Number of proteins", position = "right") +
   scale_x_helix_length +
-<<<<<<< HEAD
   scale_fill_manual("Phobius prediction", 
                     values = c("SP" = "skyblue3", "TM" = "indianred")) + 
   theme(legend.position = "bottom", 
-=======
-  scale_fill_manual("Phobius prediction",
-                    values = c("SP" = "blue", "TM" = "red")) +
-  theme(legend.position = "bottom",
->>>>>>> 6c3a3542
         strip.text.y.left = element_text(face = "italic", angle = 0),
         strip.placement = "outside")
 
